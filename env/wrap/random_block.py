import gymnasium as gym
import torch
import traci


class BlockStreet:
<<<<<<< HEAD
    def __init__(self, env,network, block_num=8, seconds=3600) -> None:
=======
    def __init__(self, env,start, end, block_num=8, seconds=3600) -> None:
>>>>>>> ba4494ec
        self.env = env
        self.time = 0
        self.network=network
        # blockable edges can be refer to light yellow parts in `./doc.map_indicator.pdf`
        self.block_num = block_num
        self.start_block = start
        self.end_block = end
        self.end_time = seconds
        self.possible_agents = env.possible_agents
        self.blockable_edges=[]
        if self.network=='ff':
            self.blockable_edges = ['B2C2', 'B3C3', 'C1C2', 'C2B2', 'C2C1',
                                'C2C3', 'C2D2', 'C3B3', 'C3C2', 'C3C4',
                                'C3D3', 'C4C3', 'D1D2', 'D2C2', 'D2D1',
                                'D2D3', 'D2E2', 'D3C3', 'D3D2', 'D3D4',
                                'D3E3', 'D4D3', 'E2D2', 'E3D3',]
        else:
            self.blockable_edges = [
                "road_2_4_3", "road_2_3_1", "road_2_3_3", "road_2_2_1",
                "road_2_2_3", "road_2_1_1", "road_3_2_3", "road_3_1_1",
                "road_3_3_3", "road_3_2_1", "road_3_4_3", "road_3_3_1",
                "road_2_3_2", "road_1_3_0", "road_3_3_2", "road_2_3_0",
                "road_4_3_2", "road_3_3_0", "road_4_2_2", "road_3_2_0",
                "road_3_2_2", "road_2_2_0", "road_2_2_2", "road_1_2_0"
            ]

        self.rd_id = torch.randperm(len(self.blockable_edges))[:self.block_num]
        self.was_blocking = False # Track if we were in blocking scenario in previous step
    def reset(self, seed=None):
        self.time = 0
        self.was_blocking = False
        return self.env.reset(seed=seed) if seed else self.env.reset()


    def step(self, action):
        '''
<<<<<<< HEAD
        Randomly block 8 road sections every 300 seconds, \n
        unblock them at the end of 300 seconds and set new blocking targets
        '''

        if self.time % 300 != 0:
            for edge_id in self.rd_id:  # 阻塞通行
                traci.edge.setMaxSpeed(self.blockable_edges[edge_id], 0.5)  # m/s
            vehicle_ids = traci.vehicle.getIDList()
            for vehicle_id in vehicle_ids:
                traci.vehicle.rerouteTraveltime(vehicle_id)  # 车辆重新规划路径
=======
        Randomly block 8 road sections every 300 seconds only inside the time window of start_block and end_block,
        unblock them at the end of 300 seconds and set new blocking targets
        '''
        block_active = (self.start_block <= self.time <= self.end_block)
        if block_active:
            if self.time % 300 != 0:
                for edge_id in self.rd_id:  # 阻塞通行
                    traci.edge.setMaxSpeed(self.blockable_edges[edge_id], 0.5)  # m/s
                vehicle_ids = traci.vehicle.getIDList()
                for vehicle_id in vehicle_ids:
                    traci.vehicle.rerouteTraveltime(vehicle_id)  # 车辆重新规划路径
            else:
                for edge_id in self.rd_id:  # 恢复通行
                    traci.edge.setMaxSpeed(
                        self.blockable_edges[edge_id], 13.89)  # m/s
                vehicle_ids = traci.vehicle.getIDList()
                for vehicle_id in vehicle_ids:
                    traci.vehicle.rerouteTraveltime(vehicle_id)
                self.rd_id = torch.randperm(len(self.blockable_edges))[:self.block_num]  # 重新抽n个车道
            self.was_blocking = True    
>>>>>>> ba4494ec
        else:
            if self.was_blocking:
                for edge_id in self.rd_id:
                    traci.edge.setMaxSpeed(self.blockable_edges[edge_id], 13.89)
                for vid in traci.vehicle.getIDList():
                    traci.vehicle.rerouteTraveltime(vid)
                self.was_blocking = False

        self.time += 5
        next_state, reward, done, truncated, info = self.env.step(action)
        if self.time >= self.end_time:
            done = {agt: True for agt in self.possible_agents}
        return next_state, reward, done, truncated, info

    def close(self):
        self.env.close()


class SplitBlockStreet:
    def __init__(self, env,start, end, mode="train", block_num=4, seconds=3600) -> None:
        self.env = env
        self.time = 0
        self.block_num = block_num
        self.end_time = seconds
        self.start_block = start
        self.end_block = end
        self.possible_agents = env.possible_agents
        self.mode = mode  # "train" or "test"

        # Fixed train/test sets
        self.train_edges = [
            # C2 hub (8)
            "B2C2","C2B2","C1C2","C2C1","C2C3","C3C2","C2D2","D2C2",
            # C3 corridor (4)
            "B3C3","C3B3","C3C4","C4C3",
        ]
        self.test_edges = [
            # D3 hub (8)
            "D3C3","C3D3","D3D2","D2D3","D3D4","D4D3","D3E3","E3D3",
            # D2 corridor (4)
            "D1D2","D2D1","D2E2","E2D2",
        ]
        # Choose edges depending on mode
        self.blockable_edges = self.train_edges if self.mode == "train" else self.test_edges

        # Initial random pick
        self.rd_id = torch.randperm(len(self.blockable_edges))[:self.block_num]
        self.was_blocking = False # Track if we were in blocking scenario in previous step
    def reset(self, seed=None):
        self.time = 0
        self.was_blocking = False
        return self.env.reset(seed=seed) if seed else self.env.reset()

    def step(self, action):
        """
        Randomly block k road sections every 300 seconds,
        unblock them at the end of 300 seconds and set new blocking targets
        """
        block_active = (self.start_block <= self.time <= self.end_block)
        if block_active:
            if self.time % 300 != 0:
                for edge_id in self.rd_id:  # 阻塞通行
                    traci.edge.setMaxSpeed(self.blockable_edges[edge_id], 0.5)  # m/s
                vehicle_ids = traci.vehicle.getIDList()
                for vehicle_id in vehicle_ids:
                    traci.vehicle.rerouteTraveltime(vehicle_id)  # 车辆重新规划路径
            else:
                for edge_id in self.rd_id:  # 恢复通行
                    traci.edge.setMaxSpeed(
                        self.blockable_edges[edge_id], 13.89)  # m/s
                vehicle_ids = traci.vehicle.getIDList()
                for vehicle_id in vehicle_ids:
                    traci.vehicle.rerouteTraveltime(vehicle_id)
                self.rd_id = torch.randperm(len(self.blockable_edges))[:self.block_num]  # 重新抽n个车道
            self.was_blocking = True    
        else:
            if self.was_blocking:
                for edge_id in self.rd_id:
                    traci.edge.setMaxSpeed(self.blockable_edges[edge_id], 13.89)
                for vid in traci.vehicle.getIDList():
                    traci.vehicle.rerouteTraveltime(vid)
                self.was_blocking = False

        self.time += 5
        next_state, reward, done, truncated, info = self.env.step(action)
        if self.time >= self.end_time:
            done = {agt: True for agt in self.possible_agents}
        return next_state, reward, done, truncated, info

    def close(self):
        self.env.close()<|MERGE_RESOLUTION|>--- conflicted
+++ resolved
@@ -4,11 +4,7 @@
 
 
 class BlockStreet:
-<<<<<<< HEAD
     def __init__(self, env,network, block_num=8, seconds=3600) -> None:
-=======
-    def __init__(self, env,start, end, block_num=8, seconds=3600) -> None:
->>>>>>> ba4494ec
         self.env = env
         self.time = 0
         self.network=network
@@ -45,7 +41,6 @@
 
     def step(self, action):
         '''
-<<<<<<< HEAD
         Randomly block 8 road sections every 300 seconds, \n
         unblock them at the end of 300 seconds and set new blocking targets
         '''
@@ -56,28 +51,6 @@
             vehicle_ids = traci.vehicle.getIDList()
             for vehicle_id in vehicle_ids:
                 traci.vehicle.rerouteTraveltime(vehicle_id)  # 车辆重新规划路径
-=======
-        Randomly block 8 road sections every 300 seconds only inside the time window of start_block and end_block,
-        unblock them at the end of 300 seconds and set new blocking targets
-        '''
-        block_active = (self.start_block <= self.time <= self.end_block)
-        if block_active:
-            if self.time % 300 != 0:
-                for edge_id in self.rd_id:  # 阻塞通行
-                    traci.edge.setMaxSpeed(self.blockable_edges[edge_id], 0.5)  # m/s
-                vehicle_ids = traci.vehicle.getIDList()
-                for vehicle_id in vehicle_ids:
-                    traci.vehicle.rerouteTraveltime(vehicle_id)  # 车辆重新规划路径
-            else:
-                for edge_id in self.rd_id:  # 恢复通行
-                    traci.edge.setMaxSpeed(
-                        self.blockable_edges[edge_id], 13.89)  # m/s
-                vehicle_ids = traci.vehicle.getIDList()
-                for vehicle_id in vehicle_ids:
-                    traci.vehicle.rerouteTraveltime(vehicle_id)
-                self.rd_id = torch.randperm(len(self.blockable_edges))[:self.block_num]  # 重新抽n个车道
-            self.was_blocking = True    
->>>>>>> ba4494ec
         else:
             if self.was_blocking:
                 for edge_id in self.rd_id:
